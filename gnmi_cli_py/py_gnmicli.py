--- conflicted
+++ resolved
@@ -317,6 +317,8 @@
   Returns:
     a gRPC.ssl_channel_credentials object.
   """
+  if notls:
+    return
   if get_cert:
     logging.info('Obtaining certificate from Target')
     rcert = ssl.get_server_certificate((target, port)).encode('utf-8')
@@ -359,11 +361,8 @@
   mode = args['mode']
   target = args['target']
   port = args['port']
-<<<<<<< HEAD
   notls = args['notls']
-=======
   get_cert = args['get_cert']
->>>>>>> 8bf8f48c
   root_cert = args['root_cert']
   cert_chain = args['cert_chain']
   json_value = args['value']
@@ -374,16 +373,10 @@
   password = args['password']
   form = args['format']
   paths = _parse_path(_path_names(xpath))
-<<<<<<< HEAD
-  creds = _build_creds(target, port, root_cert, cert_chain, private_key)
-  if notls:
-    creds = None
-=======
   kwargs = {'root_cert': root_cert, 'cert_chain': cert_chain,
             'private_key': private_key}
   certs = _open_certs(**kwargs)
   creds = _build_creds(target, port, get_cert, certs)
->>>>>>> 8bf8f48c
   stub = _create_stub(creds, target, port, host_override)
   if mode == 'get':
     print('Performing GetRequest, encoding=JSON_IETF', 'to', target,
