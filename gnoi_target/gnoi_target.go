/* Copyright 2018 Google Inc.

Licensed under the Apache License, Version 2.0 (the "License");
you may not use this file except in compliance with the License.
You may obtain a copy of the License at

    https://www.apache.org/licenses/LICENSE-2.0

Unless required by applicable law or agreed to in writing, software
distributed under the License is distributed on an "AS IS" BASIS,
WITHOUT WARRANTIES OR CONDITIONS OF ANY KIND, either express or implied.
See the License for the specific language governing permissions and
limitations under the License.
*/

// Binary implements a gNOI Target with a Certificate Management service.
package main

import (
	"flag"
	"net"
	"sync"

	"github.com/google/gnxi/gnoi"
	"github.com/google/gnxi/gnoi/reset"
	"google.golang.org/grpc"

	log "github.com/golang/glog"
)

var (
	gNOIServer    *gnoi.Server
	grpcServer    *grpc.Server
	muServe       sync.Mutex
	bootstrapping bool

	bindAddr             = flag.String("bind_address", ":10161", "Bind to address:port or just :port")
	zeroFillUnsupported  = flag.Bool("zero_fill_unsupported", false, "Make the target not support zero filling storage")
	factoryOSUnsupported = flag.Bool("reset_unsupported", false, "Make the target not support factory resetting OS")
)

// serve binds to an address and starts serving a gRPCServer.
func serve() {
	muServe.Lock()
	defer muServe.Unlock()
	listen, err := net.Listen("tcp", *bindAddr)
	defer listen.Close()
	if err != nil {
		log.Fatal("Failed to listen:", err)
	}
	log.Info("Starting gNOI server.")
	if err := grpcServer.Serve(listen); err != nil {
		log.Fatal("Failed to serve:", err)
	}
}

// notify can be called with the number of certs and ca certs installed. It will
// (re)start the gRPC server in encrypted mode if no certs are installed. It will
// (re)start in authenticated mode otherwise.
func notify(certs, caCerts int) {
	hasCredentials := certs != 0 && caCerts != 0
	if bootstrapping != !hasCredentials {
		if bootstrapping {
			log.Info("Found Credentials, setting Provisioned state.")
			grpcServer.GracefulStop()
			grpcServer = gNOIServer.PrepareAuthenticated()
<<<<<<< HEAD
			gNOIServer.Register(grpcServer)
=======
			// Only register the gNOI Cert service for bootstrapping.
			gNOIServer.RegCertificateManagement(grpcServer)
>>>>>>> e83a7864
		} else {
			log.Info("No credentials, setting Bootstrapping state.")
			if grpcServer != nil {
				grpcServer.GracefulStop()
			}
			grpcServer = gNOIServer.PrepareEncrypted()
			// Register all gNOI services.
			gNOIServer.Register(grpcServer)
		}
		bootstrapping = !bootstrapping
		go serve()
	}
}

func main() {
	flag.Parse()

	resetSettings := &reset.Settings{
		ZeroFillUnsupported:  *zeroFillUnsupported,
		FactoryOSUnsupported: *factoryOSUnsupported,
	}

	var err error
	if gNOIServer, err = gnoi.NewServer(nil, nil, resetSettings); err != nil {
		log.Fatal("Failed to create gNOI Server:", err)
	}

	// Registers a caller for whenever the number of installed certificates changes.
	gNOIServer.RegisterNotifier(notify)
	notify(0, 0) // Trigger bootstraping mode.
	select {}    // Loop forever.
}<|MERGE_RESOLUTION|>--- conflicted
+++ resolved
@@ -64,12 +64,7 @@
 			log.Info("Found Credentials, setting Provisioned state.")
 			grpcServer.GracefulStop()
 			grpcServer = gNOIServer.PrepareAuthenticated()
-<<<<<<< HEAD
 			gNOIServer.Register(grpcServer)
-=======
-			// Only register the gNOI Cert service for bootstrapping.
-			gNOIServer.RegCertificateManagement(grpcServer)
->>>>>>> e83a7864
 		} else {
 			log.Info("No credentials, setting Bootstrapping state.")
 			if grpcServer != nil {
