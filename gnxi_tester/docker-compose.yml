--- conflicted
+++ resolved
@@ -7,13 +7,7 @@
       args:
         - BACKEND_HOST=http://localhost:8888
     ports: 
-<<<<<<< HEAD
       - 4200:80
-    environment: 
-      - BACKEND_HOST=localhost:8888
-=======
-      - 8800:80
->>>>>>> d51aea33
     container_name: gnxi_web_ui
   backend:
     build: 
