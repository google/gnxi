version: "3.4"

services:
  web_ui:
    build: 
      context: ./web_ui
      target: dev
    command: sh -c "npm i && npm start"
    environment: 
      - BACKEND_HOST=http://localhost:8888
    container_name: gnxi_web_ui_dev
    network_mode: host
    volumes: 
      - ./web_ui:/workspace
  backend:
    build: 
      context: ..
      dockerfile: gnxi_tester/Dockerfile
      target: dev
    command: modd 
    working_dir: /workspace/gnxi_tester
    network_mode: host
    container_name: gnxi_backend_dev
    volumes: 
<<<<<<< HEAD
      - ..:/workspace
=======
      - ..:/workspace
      - /var/run/docker.sock:/var/run/docker.sock
>>>>>>> ff44b0b1
<|MERGE_RESOLUTION|>--- conflicted
+++ resolved
@@ -22,9 +22,5 @@
     network_mode: host
     container_name: gnxi_backend_dev
     volumes: 
-<<<<<<< HEAD
       - ..:/workspace
-=======
-      - ..:/workspace
-      - /var/run/docker.sock:/var/run/docker.sock
->>>>>>> ff44b0b1
+      - /var/run/docker.sock:/var/run/docker.sock