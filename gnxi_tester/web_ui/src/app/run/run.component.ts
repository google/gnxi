--- conflicted
+++ resolved
@@ -66,7 +66,6 @@
     this.runForm.disable();
     this.stdout = '';
     let inter = setInterval(async () => {
-<<<<<<< HEAD
         let added = await this.runService.runOutput().toPromise();
         if (added === null) {
           return;
@@ -79,19 +78,6 @@
         }
         this.terminal.nativeElement.scrollTop = this.terminal.nativeElement.scrollHeight;
     }, 1000)
-=======
-      let added = await this.runService.runOutput().toPromise();
-      if (added === null) {
-        return;
-      }
-      if (added === 'E0F') {
-        this.runForm.enable();
-        clearInterval(inter);
-      } else {
-        this.stdout += added;
-      }
-      this.terminal.nativeElement.scrollTop = this.terminal.nativeElement.scrollHeight;
-    }, 1000);
   }
 
   dropTestChip(event: CdkDragDrop<string[]>): void {
@@ -109,7 +95,6 @@
   selectedTest(event: MatAutocompleteSelectedEvent): void {
     this.testNames.push(event.option.value);
     this.testNameInput.nativeElement.value = '';
->>>>>>> 412930e5
   }
 
   static REGEXPS: {token: string, replace: string}[] = [
