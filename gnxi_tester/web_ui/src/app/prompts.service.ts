import { Injectable } from '@angular/core';
import { HttpClient, HttpHeaders } from '@angular/common/http';
import { Observable } from 'rxjs';
import { PromptsSet, PromptsList, Prompts } from './models/Prompts';
<<<<<<< HEAD

const httpOptions = {
  headers: new HttpHeaders({
    'Content-Type':  'application/json',
  })
};
=======
import { environment } from './environment';

>>>>>>> d51aea33

@Injectable({
  providedIn: 'root'
})
export class PromptsService {
  constructor(private http: HttpClient) {
  }

  getPrompts(): Observable<PromptsSet> {
    return this.http.get<PromptsSet>(`${environment.apiUrl}/prompts`);
  }

  getPromptsList(): Observable<PromptsList> {
    return this.http.get<PromptsList>(`${environment.apiUrl}/prompts/list`);
  }

<<<<<<< HEAD
  setPrompts(prompts: Prompts) {
    try {
      this.http.post<Prompts>("http://localhost:8888/prompts", prompts, httpOptions).subscribe(res => console.log(res));
    } catch (e) {
      console.error(e);
    }
=======
  setPrompts(prompts: Prompts): any {
    return this.http.post(`${environment.apiUrl}/prompts`, prompts);
>>>>>>> d51aea33
  }
}<|MERGE_RESOLUTION|>--- conflicted
+++ resolved
@@ -2,17 +2,8 @@
 import { HttpClient, HttpHeaders } from '@angular/common/http';
 import { Observable } from 'rxjs';
 import { PromptsSet, PromptsList, Prompts } from './models/Prompts';
-<<<<<<< HEAD
-
-const httpOptions = {
-  headers: new HttpHeaders({
-    'Content-Type':  'application/json',
-  })
-};
-=======
 import { environment } from './environment';
 
->>>>>>> d51aea33
 
 @Injectable({
   providedIn: 'root'
@@ -29,16 +20,7 @@
     return this.http.get<PromptsList>(`${environment.apiUrl}/prompts/list`);
   }
 
-<<<<<<< HEAD
-  setPrompts(prompts: Prompts) {
-    try {
-      this.http.post<Prompts>("http://localhost:8888/prompts", prompts, httpOptions).subscribe(res => console.log(res));
-    } catch (e) {
-      console.error(e);
-    }
-=======
   setPrompts(prompts: Prompts): any {
     return this.http.post(`${environment.apiUrl}/prompts`, prompts);
->>>>>>> d51aea33
   }
 }