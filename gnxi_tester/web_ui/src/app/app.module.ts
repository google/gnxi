import { DragDropModule } from '@angular/cdk/drag-drop';
import { HttpClientModule } from '@angular/common/http';
import { NgModule } from '@angular/core';
import {MatAutocompleteModule} from '@angular/material/autocomplete';
import { FormsModule, ReactiveFormsModule } from '@angular/forms';
import { MatButtonModule } from '@angular/material/button';
import { MatCardModule } from '@angular/material/card';
import { MatChipsModule } from '@angular/material/chips';
import { MatFormFieldModule } from '@angular/material/form-field';
import { MatGridListModule } from '@angular/material/grid-list';
import { MatIconModule } from '@angular/material/icon';
import { MatInputModule } from '@angular/material/input';
import { MatProgressSpinnerModule } from '@angular/material/progress-spinner';
import { MatSelectModule } from '@angular/material/select';
import { MatSnackBarModule } from '@angular/material/snack-bar';
import { MatToolbarModule } from '@angular/material/toolbar';
import { BrowserModule } from '@angular/platform-browser';
import { BrowserAnimationsModule } from '@angular/platform-browser/animations';
import { AppRoutingModule } from './app-routing.module';
import { AppComponent } from './app.component';
import { DevicesComponent } from './devices/devices.component';
import { FileUploadDirective } from './file-upload.directive';
<<<<<<< HEAD
import { HtmlPipe } from './sanitize';
=======
import { FileUploadComponent } from './file-upload/file-upload.component';
import { NavbarComponent } from './navbar/navbar.component';
import { PromptsComponent } from './prompts/prompts.component';
import { RunComponent } from './run/run.component';
>>>>>>> 412930e5

@NgModule({
  declarations: [
    AppComponent,
    NavbarComponent,
    RunComponent,
    PromptsComponent,
    DevicesComponent,
    FileUploadComponent,
    FileUploadDirective,
    HtmlPipe
  ],
  imports: [
    BrowserModule,
    AppRoutingModule,
    MatButtonModule,
    MatToolbarModule,
    HttpClientModule,
    MatChipsModule,
    BrowserAnimationsModule,
    DragDropModule,
    MatSelectModule,
    FormsModule,
    MatFormFieldModule,
    MatProgressSpinnerModule,
    MatCardModule,
    MatAutocompleteModule,
    MatGridListModule,
    MatIconModule,
    MatInputModule,
    ReactiveFormsModule,
    MatSnackBarModule
  ],
  providers: [],
  bootstrap: [AppComponent]
})
export class AppModule { }<|MERGE_RESOLUTION|>--- conflicted
+++ resolved
@@ -20,14 +20,11 @@
 import { AppComponent } from './app.component';
 import { DevicesComponent } from './devices/devices.component';
 import { FileUploadDirective } from './file-upload.directive';
-<<<<<<< HEAD
 import { HtmlPipe } from './sanitize';
-=======
 import { FileUploadComponent } from './file-upload/file-upload.component';
 import { NavbarComponent } from './navbar/navbar.component';
 import { PromptsComponent } from './prompts/prompts.component';
 import { RunComponent } from './run/run.component';
->>>>>>> 412930e5
 
 @NgModule({
   declarations: [
