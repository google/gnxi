--- conflicted
+++ resolved
@@ -47,10 +47,7 @@
 	})
 
 	log.Infof("Running web API on %s", laddr)
-<<<<<<< HEAD
 
-=======
->>>>>>> ff44b0b1
 	if err := http.ListenAndServe(laddr, r); err != nil {
 		log.Exit(err)
 	}
