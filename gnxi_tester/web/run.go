/* Copyright 2020 Google Inc.

Licensed under the Apache License, Version 2.0 (the "License");
you may not use this file except in compliance with the License.
You may obtain a copy of the License at

    https://www.apache.org/licenses/LICENSE-2.0

Unless required by applicable law or agreed to in writing, software
distributed under the License is distributed on an "AS IS" BASIS,
WITHOUT WARRANTIES OR CONDITIONS OF ANY KIND, either express or implied.
See the License for the specific language governing permissions and
limitations under the License.
*/

package web

import (
	"bytes"
	"encoding/json"
	"fmt"
	"io/ioutil"
	"net/http"
	"sync"
	"time"

	"github.com/google/gnxi/gnxi_tester/config"
	"github.com/google/gnxi/gnxi_tester/orchestrator"
	"github.com/spf13/viper"
)

const endTimeout = 5 * time.Second

var (
	outputBuffer = bytes.NewBuffer([]byte{})
	mu           = sync.Mutex{}
)

type runRequest struct {
	Prompts string   `json:"prompts"`
	Device  string   `json:"device"`
	Tests   []string `json:"tests"`
}

func writeToBuffer(target string, args ...interface{}) {
	outputBuffer.WriteString(fmt.Sprintf(target+"\n", args...))
}
<<<<<<< HEAD

func handleRunOutput(w http.ResponseWriter, r *http.Request) {
=======
>>>>>>> ff44b0b1

var runTests = func(prompts config.Prompts, request runRequest) {
	promptHandler := func(name string) string {
		return prompts.Prompts[name]
	}
	mu.Lock()
	success, err := orchestrator.RunTests(request.Tests, promptHandler, prompts.Files, writeToBuffer)
	if err != nil {
		outputBuffer.WriteString("\n" + err.Error())
	} else {
		for _, output := range success {
			outputBuffer.WriteString(output + "\n")
		}
	}
	<-time.After(endTimeout)
	outputBuffer.Reset()
	outputBuffer.WriteString("E0F")
	mu.Unlock()
}

func handleRun(w http.ResponseWriter, r *http.Request) {
	request := runRequest{}
	if err := json.NewDecoder(r.Body).Decode(&request); err != nil {
		logErr(r.Header, err)
		http.Error(w, http.StatusText(http.StatusBadRequest), http.StatusBadRequest)
		return
	}
	configPrompts := viper.GetStringMap("web.prompts")
	promptsGeneric, ok := configPrompts[request.Prompts]
	if !ok {
		logErr(r.Header, fmt.Errorf("%s prompts not found", request.Prompts))
		http.Error(w, http.StatusText(http.StatusBadRequest), http.StatusBadRequest)
		return
	}
	prompts, ok := promptsGeneric.(config.Prompts)
	if !ok {
		logErr(r.Header, fmt.Errorf("%s prompts invalid", request.Prompts))
		http.Error(w, http.StatusText(http.StatusInternalServerError), http.StatusInternalServerError)
		return
	}
	if _, ok := config.GetDevices()[request.Device]; !ok {
		logErr(r.Header, fmt.Errorf("%s device not found", request.Device))
		http.Error(w, http.StatusText(http.StatusBadRequest), http.StatusBadRequest)
		return
	}
	viper.Set("targets.last_target", request.Device)
	go runTests(prompts, request)
}

func handleRunOutput(w http.ResponseWriter, r *http.Request) {
	out, err := ioutil.ReadAll(outputBuffer)
	if err != nil {
		logErr(r.Header, err)
		http.Error(w, http.StatusText(http.StatusInternalServerError), http.StatusInternalServerError)
		return
	}
	w.Header().Set("Content-Type", "text/plain")
	w.Write(out)
}<|MERGE_RESOLUTION|>--- conflicted
+++ resolved
@@ -45,11 +45,6 @@
 func writeToBuffer(target string, args ...interface{}) {
 	outputBuffer.WriteString(fmt.Sprintf(target+"\n", args...))
 }
-<<<<<<< HEAD
-
-func handleRunOutput(w http.ResponseWriter, r *http.Request) {
-=======
->>>>>>> ff44b0b1
 
 var runTests = func(prompts config.Prompts, request runRequest) {
 	promptHandler := func(name string) string {
