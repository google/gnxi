--- conflicted
+++ resolved
@@ -13,18 +13,8 @@
 limitations under the License.
 */
 
-<<<<<<< HEAD
-// Package gnmi_target implements an in-memory gnmi target for device config.
-=======
 // Binary gnmi_target implements a gNMI Target with in-memory configuration and telemetry.
->>>>>>> 4432c7d6
 package main
-
-// Typical usage:
-// go run gnmi_target.go -bind :10161 \
-//		-config openconfig-openflow.json \
-//		-ca ca.pem -cert target_cert.pem -key target_key.pem \
-//		-username foo -password bar
 
 import (
 	"flag"
@@ -40,30 +30,6 @@
 	"google.golang.org/grpc/codes"
 	"google.golang.org/grpc/reflection"
 	"google.golang.org/grpc/status"
-<<<<<<< HEAD
-
-	"github.com/google/gnxi/credentials"
-	"github.com/google/gnxi/utils/target/gnmi/model_data"
-	"github.com/google/gnxi/utils/target/gnmi/model_data/gostruct"
-	"github.com/google/gnxi/utils/target/gnmi/server"
-
-	pb "github.com/openconfig/gnmi/proto/gnmi"
-)
-
-type target struct {
-	*server.Server
-}
-
-func new(model *server.Model, config []byte) (*target, error) {
-	s, err := server.NewServer(model, config, nil)
-	if err != nil {
-		return nil, err
-	}
-	return &target{Server: s}, nil
-}
-
-// Get overrides the Get func of server.Server to provide user auth.
-=======
 
 	"github.com/google/gnxi/utils/credentials"
 	"github.com/google/gnxi/utils/target/gnmi"
@@ -91,7 +57,6 @@
 }
 
 // Get overrides the Get func of gnmi.Target to provide user auth.
->>>>>>> 4432c7d6
 func (t *target) Get(ctx context.Context, req *pb.GetRequest) (*pb.GetResponse, error) {
 	msg, ok := credentials.AuthorizeUser(ctx)
 	if !ok {
@@ -99,32 +64,6 @@
 		return nil, status.Error(codes.PermissionDenied, msg)
 	}
 	log.Infof("allowed a Get request: %v", msg)
-<<<<<<< HEAD
-	return t.Server.Get(ctx, req)
-}
-
-// Set overrides the Set func of server.Server to provide user auth.
-func (t *target) Set(ctx context.Context, req *pb.SetRequest) (*pb.SetResponse, error) {
-	msg, ok := credentials.AuthorizeUser(ctx)
-	if !ok {
-		log.Infof("denied a Get request: %v", msg)
-		return nil, status.Error(codes.PermissionDenied, msg)
-	}
-	log.Infof("allowed a Get request: %v", msg)
-	return t.Server.Set(ctx, req)
-}
-
-var (
-	bindAddr   = flag.String("bind", ":10161", "Bind to address:port or just :port.")
-	configFile = flag.String("config", "", "IETF JSON file for target startup config")
-)
-
-func main() {
-	model := server.NewModel(model_data.ModelData,
-		reflect.TypeOf((*gostruct.Device)(nil)),
-		gostruct.SchemaTree["Device"],
-		gostruct.Unmarshal)
-=======
 	return t.Target.Get(ctx, req)
 }
 
@@ -144,7 +83,6 @@
 		reflect.TypeOf((*oc_struct.Device)(nil)),
 		oc_struct.SchemaTree["Device"],
 		oc_struct.Unmarshal)
->>>>>>> 4432c7d6
 
 	flag.Usage = func() {
 		fmt.Fprintf(os.Stderr, "Supported models:\n")
@@ -169,11 +107,7 @@
 			log.Exitf("error in reading config file: %v", err)
 		}
 	}
-<<<<<<< HEAD
-	t, err := new(model, configData)
-=======
 	t, err := newTarget(model, configData)
->>>>>>> 4432c7d6
 	if err != nil {
 		log.Exitf("error in creating gnmi target: %v", err)
 	}
