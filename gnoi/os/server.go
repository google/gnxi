--- conflicted
+++ resolved
@@ -37,7 +37,6 @@
 // NewServer returns an OS Management service.
 func NewServer(settings *Settings) *Server {
 	server := &Server{
-<<<<<<< HEAD
 		manager:     NewManager(settings.FactoryVersion),
 		InstallLock: make(chan bool, 1),
 	}
@@ -46,16 +45,9 @@
 	}
 	server.manager.SetRunning(settings.FactoryVersion)
 	server.InstallLock <- true
-=======
-		manager: NewManager(settings.FactoryVersion),
-	}
-	for _, version := range settings.InstalledVersions {
-		server.manager.Install(version, "")
-	}
-	server.manager.SetRunning(settings.FactoryVersion)
->>>>>>> dfb8e546
 	return server
 }
+
 
 // Register registers the server into the the gRPC server provided.
 func (s *Server) Register(g *grpc.Server) {
@@ -81,7 +73,6 @@
 		Version:               s.manager.runningVersion,
 		ActivationFailMessage: s.manager.activationFailMessage,
 	}, nil
-<<<<<<< HEAD
 }
 
 // Install receives an OS package, validates the package and then installs the package.
@@ -186,6 +177,4 @@
 			}
 		}
 	}
-=======
->>>>>>> dfb8e546
 }